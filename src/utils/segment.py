import numpy as np


def get_bboxes(bbox_array, xz_groundplane_range):
    x0_plane = type(xz_groundplane_range[1]) is np.ndarray

    xz_bboxes = []
    for bbox in bbox_array:
        xz_bbox = []
        for box in bbox:
            if x0_plane:
                xz_bbox.append([box[0], box[1][0]])
            else:
                xz_bbox.append([box[0][0], box[1]])
        xz_bboxes.append(xz_bbox)

    return np.array(xz_bboxes)


def segment_objects(points, semantics, bboxes, eps=0.007):
    sem = semantics.copy()
    mask = semantics == -1
    no_walls = points[~mask]
    no_walls_i = np.squeeze(np.argwhere(semantics != -1))
    sem_i = semantics[~mask]

    segmented_semantics = []
    bboxes_3d = []

    for bbox_idx, bbox in enumerate(bboxes):
        bottom_left_x = bbox[0][0]
        bottom_left_z = bbox[0][1]
        up_right_x = bbox[1][0]
        up_right_z = bbox[1][1]

        mask_x = (no_walls[:, 0] >= bottom_left_x - eps) & (
            no_walls[:, 0] <= up_right_x + eps
        )
        mask_z = (no_walls[:, 2] >= bottom_left_z - eps) & (
            no_walls[:, 2] <= up_right_z + eps
        )
        mask = mask_x & mask_z
        seg = no_walls[mask]

        if (
            seg.shape[0] > 0
        ):  # there are cases when no object points are in the pointcloud - basicallly < n_objects argets
            min_coordinates = np.min(seg, axis=0)
            max_coordinates = np.max(seg, axis=0)

            sem_i[mask] = bbox_idx + sem_i[mask] * 10
            bboxes_3d.append((min_coordinates, max_coordinates))
            segmented_semantics.append(sem_i[mask][0])
    sem[no_walls_i] = sem_i
    segmented_semantics.append(-1)  # walls
    return sem, bboxes_3d

<<<<<<< HEAD

def separate_occ(points, occupancy, bboxes3d, eps=0.00, N=4):
=======
def segment_objects_sm(semantics):
    return semantics + 1  # for having nodes 0-5

def separate_occ(points, occupancy, bboxes3d, eps = 0.00, N=4):
>>>>>>> 9ee4a86f
    k = len(bboxes3d)
    seg_occs = np.zeros((N + 1, occupancy.shape[0]))
    seg_occs[: k + 1] += occupancy
    seg_occs[: k + 1] += occupancy
    for i, bbox in enumerate(bboxes3d):
        mask_x = (points[:, 0] >= bbox[0][0] - eps) & (points[:, 0] <= bbox[1][0] + eps)
        mask_y = (points[:, 1] >= bbox[0][1] - eps) & (points[:, 0] <= bbox[1][1] + eps)
        mask_z = (points[:, 2] >= bbox[0][2] - eps) & (points[:, 0] <= bbox[1][2] + eps)
        mask = mask_x & mask_y & mask_z
        seg_occs[i][~mask] = 0.0
    no_wall = np.sum(seg_occs[:k], axis=0)
    seg_occs[k][no_wall > 0] = 0

    return np.stack(seg_occs, axis=0)

<<<<<<< HEAD

def separate_occ_sm(occupancy, sem, N=5):
    tags = np.unique(sem)
    seg_occs = np.zeros((N + 1, occupancy.shape[0]))  # +1 for wall; +1 for "empty"
=======
def separate_occ_sm(sem, N=4):
    tags = np.sort(np.unique(sem))
    seg_occs = np.zeros((N + 1, sem.shape[0]))  # +1 for wall
>>>>>>> 9ee4a86f
    sems = []
    for i, label in enumerate(tags):
        if label < 5:
            mask = sem == label
            seg_occs[i][mask] = 1.0
            sems.append(label+1)
    return seg_occs, np.stack(sems, axis=0)<|MERGE_RESOLUTION|>--- conflicted
+++ resolved
@@ -55,15 +55,10 @@
     segmented_semantics.append(-1)  # walls
     return sem, bboxes_3d
 
-<<<<<<< HEAD
-
-def separate_occ(points, occupancy, bboxes3d, eps=0.00, N=4):
-=======
 def segment_objects_sm(semantics):
     return semantics + 1  # for having nodes 0-5
 
 def separate_occ(points, occupancy, bboxes3d, eps = 0.00, N=4):
->>>>>>> 9ee4a86f
     k = len(bboxes3d)
     seg_occs = np.zeros((N + 1, occupancy.shape[0]))
     seg_occs[: k + 1] += occupancy
@@ -79,16 +74,9 @@
 
     return np.stack(seg_occs, axis=0)
 
-<<<<<<< HEAD
-
-def separate_occ_sm(occupancy, sem, N=5):
-    tags = np.unique(sem)
-    seg_occs = np.zeros((N + 1, occupancy.shape[0]))  # +1 for wall; +1 for "empty"
-=======
 def separate_occ_sm(sem, N=4):
     tags = np.sort(np.unique(sem))
     seg_occs = np.zeros((N + 1, sem.shape[0]))  # +1 for wall
->>>>>>> 9ee4a86f
     sems = []
     for i, label in enumerate(tags):
         if label < 5:
